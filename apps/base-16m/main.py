--- conflicted
+++ resolved
@@ -9,20 +9,12 @@
 from bokeh.events import Reset
 from bokeh.io import curdoc
 from bokeh.layouts import column, gridplot, row
-<<<<<<< HEAD
-from bokeh.models import BasicTicker, BasicTickFormatter, BoxZoomTool, Button, Circle, ColorBar, \
-    ColumnDataSource, Cross, CustomJS, DataRange1d, DataTable, DatetimeAxis, Dropdown, Ellipse, \
-    Grid, HoverTool, ImageRGBA, Line, LinearAxis, LinearColorMapper, LogColorMapper, LogTicker, \
-    Panel, PanTool, Plot, RadioButtonGroup, Range1d, Rect, ResetTool, SaveTool, Select, Slider, \
-    Spacer, TableColumn, Tabs, TapTool, Text, TextInput, Toggle, WheelZoomTool
-=======
 from bokeh.models import BasicTicker, BasicTickFormatter, BoxZoomTool, Button, Circle, \
     ColorBar, ColumnDataSource, Cross, CustomJS, DataRange1d, DataTable, DatetimeAxis, \
     Dropdown, Ellipse, Grid, HoverTool, ImageRGBA, Line, LinearAxis, \
     LinearColorMapper, LogColorMapper, LogTicker, NumberFormatter, Panel, PanTool, \
-    Plot, Quad, RadioButtonGroup, Range1d, Rect, ResetTool, SaveTool, Select, Slider, \
+    Plot, RadioButtonGroup, Range1d, Rect, ResetTool, SaveTool, Select, Slider, \
     Spacer, TableColumn, Tabs, TapTool, Text, TextInput, Title, Toggle, WheelZoomTool
->>>>>>> 384c7ace
 from bokeh.models.glyphs import Image
 from bokeh.palettes import Cividis256, Greys256, Plasma256, Reds9  # pylint: disable=E0611
 from bokeh.transform import linear_cmap
